package Bio::ToolBox::Data;
<<<<<<< HEAD
our $VERSION = '1.70';
=======
our $VERSION = '1.67';
>>>>>>> a7bd4bc5

=head1 NAME

Bio::ToolBox::Data - Reading, writing, and manipulating data structure

=head1 SYNOPSIS

  use Bio::ToolBox::Data;
  
  ### Open a pre-existing file
  # a data table with same columns as input file
  my $Data = Bio::ToolBox::Data->new(
        file    => 'coordinates.bed',
  );
  
  ### Parse a GTF, GFF3, refFlat, or genePred gene table
  # data table with names and references to fully parsed 
  # SeqFeature transcript objects with exon SeqFeature subfeatures
  my $Data = Bio::ToolBox::Data->new(
  	    file    => 'annotation.gtf.gz',
  	    parse   => 1,
  	    feature => 'transcript',
  	    subfeature => 'exon'
  );
  
  ### New gene list from a Bio::DB::SeqFeature::Store database
  # data table with name and reference ID to database SeqFeature objects
  my $Data = Bio::ToolBox::Data->new(
        db      => 'hg19.sqlite',
        feature => 'gene:ensGene',
  );
    
  
  ### Get a specific value
  my $value = $Data->value($row, $column);
  
  
  ### Replace or add a value
  $Data->value($row, $column, $new_value);
  
  ### Add a column
  my $new_index = $Data->add_column('Data2');
  
  ### Find a column
  my $old_index = $Data->find_column('Data1');
  
  ### Iterate through a Data structure one row at a time
  my $stream = $Data->row_stream;
  while (my $row = $stream->next_row) {
  	  # get the positional information from the file data
  	  # assuming that the input file had these identifiable columns
  	  my $seq_id = $row->seq_id;
  	  my $start  = $row->start;
  	  my $stop   = $row->end;
  	  
  	  # work with the referenced SeqFeature object
  	  my $seqf = $row->seqfeature;
  	  
  	  # generate a new Bio::Seq object from the database using 
  	  # these coordinates 
  	  my $region = $db->segment($seq_id, $start, $stop);
  	  
  	  # modify a row value
  	  my $value = $row->value($old_index);
  	  my $new_value = $value + 1;
  	  $row->value($new_index, $new_value);
  }
  
  
  ### write the data to file
  my $success = $Data->write_file(
       filename     => 'new_data.txt',
       gz           => 1,
  );
  print "wrote new file $success\n"; # file is new_data.txt.gz

=head1 DESCRIPTION

This module works with the primary Bio::ToolBox Data structure. Simply, it 
is a complex data structure representing a tabbed-delimited table (array 
of arrays), with plenty of options for metadata. Many common bioinformatic 
file formats are simply tabbed-delimited text files (think BED, GFF, VCF). 
Each row is a feature or genomic interval, and each column is a piece of 
information about that feature, such as name, type, and/or coordinates. 
We can append to that file additional columns of information, perhaps 
scores from genomic data sets. We can record metadata regarding how 
and where we obtained that data. Finally, we can write the updated 
table to a new file.

=head1 METHODS

=head2 Initializing the structure

=over 4

=item new

Initialize a new Data structure. This generally requires options, 
provided as an array of key =E<gt> values. A new list of features 
may be obtained from an annotation database or an existing file 
may be loaded. If you do not pass any options, a new empty 
structure will be generated for you to populate. 

These are the options available.

=over 4

=item file

=item in

  my $Data = Bio::ToolBox::Data->new(file => $file);

Provide the path and name to an existing tabbed-delimited text 
file from which to load the contents. This is a shortcut to the 
load_file() method. See that method for more details.

=item stream

  my $Data = Bio::ToolBox::Data->new(file => $file, stream => 1);

Boolean option indicating that the file should be opened as a file  
stream. A L<Bio::ToolBox::Data::Stream> object will be returned. This 
is a convenience method. 

=item noheader

  my $Data = Bio::ToolBox::Data->new(file => $file, noheader => 1);

Boolean option indicating that the file does not have file headers, 
in which case dummy headers are provided. This is not necessary for 
defined file types that don't normally have file headers, such as 
BED, GFF, or UCSC files.

=item parse

  my $Data = Bio::ToolBox::Data->new(file => $file, parse => 1);

Boolean option indicating that a gene annotation table or file should 
be parsed into SeqFeature objects and a general table of names and IDs 
representing those objects be generated. The annotation file may 
be specified in one of two ways: Through the file option above, 
or in the database metadata of an existing table file representing 
previously parsed objects.

=item db

  my $Data = Bio::ToolBox::Data->new(db => 'hg19', feature => 'gene');

Provide the name of the database from which to collect the 
features. It may be a short name, whereupon it is checked in 
the L<Bio::ToolBox> configuration file F<.biotoolbox.cfg> for 
connection information. Alternatively, a path to a database 
file or directory may be given. 

If you already have an opened L<Bio::DB::SeqFeature::Store> database 
object, you can simply pass that. See L<Bio::ToolBox::db_helper> for 
more information. However, this in general should be discouraged, 
since the name of the database will not be properly recorded when 
saving to file. It is better to simply pass the name of database 
again; multiple connections to the same database are smartly handled 
in the background.

=item feature

  my $Data = Bio::ToolBox::Data->new(file => $filename, feature => 'gene');

For de novo lists from an annotation database, provide the GFF 
type or type:source (columns 3 and 2) for collection. A comma 
delimited string may be accepted for databases. For parsed files, 
only a simple string is accepted.

For a list of genomic intervals across the genome, specify a 
feature of 'genome' with a database object.

=item subfeature

When parsing annotation files such as GTF, one or more subfeature 
types, e.g. C<exon> or C<utr>, may be specified as a comma-delimited 
string. This ensures that the subfeatures will be parsed into 
SeqFeature objects. Otherwise, only the top level features will be 
parsed. This expedites parsing by skipping unwanted features.

=item win

=item step

  my $Data = Bio::ToolBox::Data->new(db => $dbname, win => $integer);

If generating a list of genomic intervals, optionally provide 
the window and step values. The default is 500 bp.

=item chrskip

Provide a regular expression compatible or C<qr> string for skipping or 
excluding specific or classes of chromosomes, for example the mitochondrial 
chromosome or unmapped contigs. This works with both feature collection 
and genomic intervals. The default is to take all chromosomes.

=back

When no file is given or database given to search, then a new, 
empty Data object is returned. In this case, you may optionally 
specify the names of the columns or indicate a specific file 
format structure to assign column names. The following options can 
then be provided.

=over 4

=item columns

=item datasets

  my $Data = Bio::ToolBox::Data->new(columns => [qw(Column1 Column2 ...)] );

Provide the column names in advance as an anonymous array. 

=item gff

Pass the GFF version of the file: 1, 2, 2.5 (GTF), or 3.

=item bed

Pass the number of BED columns (3-12).

=item ucsc 

Pass the number of columns to indicate the type of UCSC format. These 
include 10 (refFlat without gene names), 11 (refFlat with gene names), 
12 (knownGene gene prediction table), and 15 
(an extended gene prediction or genePredExt table).

=back

If successful, the method will return a Bio::ToolBox::Data object.

=item duplicate

This will create a new Data object containing the same column 
headers and metadata, but lacking the table content, i.e. no 
rows of data. File name metadata, if present in the original, is 
not preserved. The purpose here, for example, is to allow one 
to selectively copy rows from one Data object to another.

=item parse_table

  $Data->parse_table($file)
  $Data->parse_table( {
         file => $file, 
         feature => 'gene',
         subfeature => 'exon',
         chrskip => 'chrM|contig',
  } );

This will parse a gene annotation table into SeqFeature objects. 
If this is called from an empty Data object, then the table will 
be filled with the SeqFeature object names and IDs. If this is 
called from a non-empty Data object, then the table's contents 
will be associated with the SeqFeature objects using their name and 
ID. The stored SeqFeature objects can be retrieved using the 
L</get_seqfeature> method.

Pass the method a single argument. This may be either a simple 
scalar to a filename to be parsed, or a reference to hash of 
one or more argument options. Possible options include:

=over 4

=item file

The file name of the gene table to be parsed. This may 
be a GFF, GFF3, GTF, or any of the UCSC gene table formats. 
These will be parsed using Bio::ToolBox::parser::* adapters.

=item feature

A regular expression compatible string or C<qr> string to match 
the top features C<primary_tag> to keep. The C<source_tag> is not 
checked. The default is 'gene', although a transcript type could 
alternatively be specified (in which case transcripts are not 
parsed in gene features).

=item subfeature

A regular expression compatible string or C<qr> string to match 
any sub features C<primary_tag> to parse. The C<source_tag> is not checked.
Typically these include exon, CDS, or UTR. The default is nothing.

=item chrskip

A regular expression compatible string or C<qr> string to match 
chromosomes to be skipped or excluded. Any feature with a matching 
C<seq_id> chromosome name will be skipped.

=back

=back

=head2 General Metadata

There is a variety of general metadata regarding the Data 
structure. The following methods may be used to access or set these 
metadata properties. Some of these are stored as comment lines at 
the beginning of the file, and will be read or set when the file is 
loaded.

=over

=item feature

  $Data->feature('something');
  my $feature = $Data->feature;

Returns or sets the name of the features used to collect 
the list of features. The actual feature types are listed 
in the table, so this metadata is merely descriptive.

=item feature_type

Returns one of three specific values describing the contents 
of the data table inferred by the presence of specific column 
names. This provides a clue as to whether the table features 
represent genomic regions (defined by coordinate positions) or 
named database features. The return values include:

=over 4

=item * coordinate

Table includes at least chromosome and start columns.

=item * named

Table includes name, type, and/or Primary_ID, possibly 
referring to named database features.

=item * unknown

Table is unrecognized format.

=back

=item program

Returns or sets the name of the program generating the list.

=item database

Returns or sets the name or path of the database from which the 
features were derived.

=item gff

Returns or sets the version of loaded GFF files. Supported versions 
included 1, 2, 2.5 (GTF), and 3.

=item bed

Returns or sets the BED file version. Here, the BED version is simply 
the number of columns.

=item ucsc

Returns or sets the UCSC file format version. Here, the version is 
simply the number of columns. Supported versions include 10 (gene 
prediction), 11 (refFlat, or gene prediction with gene name), 12 
(knownGene table), 15 (extended gene prediction), or 16 (extended 
gene prediction with bin).

=item vcf

Returns or sets the VCF file version number. VCF support is limited.

=back

=head2 File information

These methods provide information about the file from which the 
data table was loaded. This does not include parsed annotation tables.

=over 4

=item filename

=item path

=item basename

=item extension

Returns the filename, full path, basename, and extension of 
the filename. Concatenating the last three values will reconstitute 
the first original filename.

=item add_file_metadata

  $Data->add_file_metadata('/path/to/file.txt');

Add filename metadata. This will automatically parse the path, 
basename, and recognized extension from the passed filename and 
set the appropriate metadata attributes.

=back

=head2 Metadata comments

Comments are any other commented lines from a text file (lines 
beginning with a #) that were not parsed as general metadata.

=over 4

=item comments

Returns a copy of the array containing commented lines. Each 
comment line becomes an element in the array.

=item add_comment

Appends the text string to the comment array.

=item delete_comment

Deletes a comment. Provide the array index of the comment to 
delete. If an index is not provided, ALL comments will be deleted!

=item vcf_headers

For VCF files, this will partially parse the VCF headers into a 
hash structure that can be queried or manipulated. Each header 
line is parsed for the primary key, being the first word after the 
## prefix, e.g. INFO, FORMAT, FILTER, contig, etc. For the simple 
values, they are stored as the value. For complex entries, such as 
with INFO and FORMAT, a second level hash is created with the ID 
extracted and used as the second level key. The value is always the 
always the remainder of the string.

For example, the following would be a simple parsed vcf header in 
code representation.

  $vcf_header = {
     FORMAT => {
        GT = q(ID=GT,Number=1,Type=String,Description="Genotype"),
        AD = q(ID=AD,Number=.,Type=Integer,Description="ref,alt Allelic depths"),
     },
     fileDate => 20150715,
  }

=item rewrite_vcf_headers

If you have altered the vcf headers exported by the vcf_headers() 
method, then this method will rewrite the hash structure as new 
comment lines. Do this prior to writing or saving the Data sturcture
or else you will lose your changed VCF header metadata.

=back

=head2 The Data table

The Data table is the array of arrays containing all of the 
actual information. Rows and columns are indexed using 0-based 
indexing as with all Perl arrays. Row 0 is always the column 
header row containing the column names, regardless whether an 
actual header name existed in the original file format (e.g. 
BED or GFF formats). Any individual table "cell" can be 
specified as C<[$row][$column]>. 

=over 4

=item list_columns

Returns an array or array reference of the column names 
in ascending (left to right) order.

=item number_columns

Returns the number of columns in the Data table. 

=item last_column

Returns the array index number for the last (right most) 
column. This number is always 1 less than the value 
returned by number_columns() due to 0-based indexing.

=item last_row

Returns the array index number of the last row. 
Since the header row is index 0, this is also the 
number of actual content rows.

=item column_values

  my $values = $Data->column_values($i);

Returns an array or array reference representing the values 
in the specified column. This includes the column header as 
the first element. Pass the method the column index.

=item add_column

  # add empty column with name
  my $i = $Data->add_column($name);
  
  # add entire column
  my $i = $Data->add_column(\@array);

Appends a new column to the Data table at the 
rightmost position (highest index). It adds the column 
header name and creates a new column metadata hash. 
Pass the method one of two possibilities. Pass a text 
string representing the new column name, in which case 
no data will be added to the column. Alternatively, pass 
an array reference, and the contents of the array will 
become the column data. If the Data table already has 
rows, then the passed array reference must have the same 
number of elements.

It returns the new column index if successful.

=item copy_column

  my $j = $Data->copy_column($i);

This will copy a column, appending the duplicate column at 
the rightmost position (highest index). It will duplicate 
column metadata as well. It will return the new index 
position.

=item delete_column

  $Data->delete_column($i, $j);

Deletes one or more specified columns. Any remaining 
columns rightwards will have their indices shifted 
down appropriately. If you had identified one of the 
shifted columns, you may need to re-find or calculate 
its new index.

=item reorder_column

  $Data->reorder_column($c,$b,$a,$a);

Reorders columns into the specified order. Provide the 
new desired order of indices. Columns could be duplicated 
or deleted using this method. The columns will adopt their 
new index numbers.

=item add_row

  $Data->add_row(\@values);
  $Data->add_row($Row); # Bio::ToolBox::Data::Feature object

Add a new row of data values to the end of the Data table. 
Optionally provide either a reference to an array of values 
to put in the row, or pass a L<Bio::ToolBox::Data::Feature> 
Row object, such as one obtained from another Data object. 
If the number of columns do not match, the array is filled 
up with null values for missing columns, or excess values 
are dropped.

=item delete_row

  $Data->delete_row($i, $j);

Deletes one or more specified rows. Rows are spliced out 
highest to lowest index to avoid issues. Be very careful 
deleting rows while simultaneously iterating through the 
table!

=item row_values

  my $row_values = $Data->row_values($i);

Returns a copy of an array for the specified row index. 
Modifying this returned array does not migrate back to the 
Data table; Use the L</value> method below instead.

=item value

  my $value = $Data->value($row, $column);
  $Data->value($row, $column, $new_value);

Returns or sets the value at a specific row or column index.
Index positions are 0-based (header row is index 0). 

=back

=head2 Column Metadata

Each column has metadata. Each metadata is a series of key =E<gt> 
value pairs. The minimum keys are 'index' (the 0-based index 
of the column) and 'name' (the column header name). Additional 
keys and values may be queried or set as appropriate. When the 
file is written, these are stored as commented metadata lines at 
the beginning of the file.

=over 4

=item name

  $Data->name($index, $new_name);
  my $name = $Data->name($i);

Convenient method to return the name of the column given the 
index number. A column may also be renamed by passing a new name.

=item metadata

  $Data->metadata($index, $key, $new_value);
  my $value = $Data->metadata($index, $key)

Returns or sets the metadata value for a specific $key for a 
specific column $index.

This may also be used to add a new metadata key. Simply provide 
the name of a new $key that is not present

If no key is provided, then a hash or hash reference is returned 
representing the entire metadata for that column.

=item copy_metadata

  $Data->copy_metadata($source, $target);

This method will copy the metadata (everything except name and 
index) between the source column and target column. Returns 1 if 
successful.  

=item delete_metadata

  $Data->delete_metadata($index, $key);

Deletes a column-specific metadata $key and value for a specific 
column $index. If a $key is not provided, then all metadata keys 
for that index will be deleted.

=item find_column

  my $i = $Data->find_column('Gene');
  my $i = $Data->find_column('^Gene$')

Searches the column names for the specified column name. This 
employs a case-insensitive grep search, so simple substitutions 
may be made.

=item chromo_column

=item start_column

=item stop_column

=item strand_column

=item name_column

=item type_column

=item id_column

These methods will return the identified column best matching 
the description. Returns C<undef> if that column is not present. 
These use the L</find_column> method with a predefined list of 
aliases.

=back

=head2 Working with databases

These are methods for working primarily with annotation databases.

=over 4

=item open_database

This is wrapper method that tries to do the right thing and passes 
on to either L</open_meta_database> or L</open_new_database> methods. 
Basically a legacy method for L</open_meta_database>.

=item open_meta_database

Open the database that is listed in the metadata. Returns the 
database connection. Pass a true value to force a new database 
connection to be opened, rather than returning a cached connection 
object (useful when forking).

=item open_new_database

Convenience method for opening a second or new database that is 
not specified in the metadata, useful for data collection. This 
is a shortcut to L<Bio::ToolBox::db_helper/open_db_connection>.
Pass the database name.

=back

=head2 SeqFeature Objects

SeqFeature objects corresponding to data rows can be stored in the Data 
object. This can be useful if the SeqFeature object is not readily 
available from a database or is processor intensive in generating or 
parsing. Note that storing large numbers of objects will increase memory 
usage. 

SeqFeature objects are usually either L<Bio::DB::SeqFeature>, 
L<Bio::SeqFeature::Lite>, or L<Bio::DB::SeqFeature> objects, depending 
upon their source. More information can obtained from the L<Bio::SeqFeatureI> 
abstract API.

=over 4

=item store_seqfeature

  $Data->store_seqfeature($row_index, $seqfeature);

Stores the SeqFeature object for the given row index. Only one SeqFeature 
object can be stored per row.

=item get_seqfeature

  my $feature = $Data->get_seqfeature($row_index);

Retrieves the SeqFeature object for the given row index.

=item delete_seqfeature

  $Data->store_seqfeature($row_index);

Removes the SeqFeature object for the given row index. 

=item collapse_gene_transcripts

  my $success = $Data->collapse_gene_transcripts;

This method will iterate through a Data table and collapse multiple alternative 
transcript subfeatures of stored gene SeqFeature objects in the table. Exons 
of multiple transcripts will be merged, maximizing exon size and minimizing 
intron size. Genes with only one transcript will not be affected. Stored 
SeqFeature objects that are do not have a C<primary_tag> of "gene" are silently 
skipped. Refer to the L<Bio::ToolBox::GeneTools/collapse_transcripts> method 
for more details. The number of rows successfully collapsed is returned. 

=item add_transcript_length

  my $length_index = $Data->add_transcript_length;
  my $length_index = $Data->add_transcript_length('cds');

This method will generate a new column in the Data table representing the 
length of a transcript, i.e. the sum of the length of subfeatures for 
the stored SeqFeature object in the Data table. The default subfeature is 
C<exon>; however, alternative subfeature types may be passed to the method 
and used. These include C<cds>, C<5p_utr>, and C<3p_utr> for CDS, the 5C<'> UTR, 
and the 3C<'> UTR, respectively. See the corresponding transcript length 
methods in L<Bio::ToolBox::GeneTools> for more information. If a length 
is not calculated, for example the feature C<primary_tag> is a "gene", 
then the simple length of the feature is recorded. 

The name of the new column is one of "Merged_Transcript_Length" for exon, 
"Transcript_CDS_Length", "Transcript_5p_UTR_Length", or "Transcript_3p_UTR_Length". 
The index of the new length column is returned. 

=back

=head2 Data Table Functions

These methods alter the Data table en masse. 

=over 4

=item verify

This method will verify the Data structure, including the metadata and the 
Data table. It ensures that the table has the correct number of rows and 
columns as described in the metadata, and that each column has the basic 
metadata. 

If the Data structure is marked as a GFF or BED structure, then the table 
is checked that the structure matches the proper format. If not, for 
example when additional columns have been added, then the GFF or BED value 
is set to null. 

This method is automatically called prior to writing the Data table to file.

=item sort_data

  $Data->sort_data($index, 'i'); # increasing sort

This method will sort the Data table by the values in the indicated column. 
It will automatically determine whether the contents of the column are 
numbers or alphanumeric, and will sort accordingly, either numerically or 
asciibetically. The first non-null value in the column is used to determine. 
The sort may fail if the values are not consistent. Pass a second optional 
value to indicate the direction of the sort. The value should be either 
'i' for 'increasing' or 'd' for 'decreasing'. The default order is 
increasing. 

=item gsort_data

This method will sort the Data table by increasing genomic coordinates. It 
requires the presence of chromosome and start (or position) columns, 
identified by their column names. These are automatically identified. 
Failure to find these columns mean a failure to sort the table. Chromosome 
names are sorted first by their digits (e.g. chr2 before chr10), and then 
alphanumerically. Base coordinates are sorted by increasing value. 
Identical positions are kept in their original order.

=item splice_data

	my $Data = Bio::ToolBox::Data->new(file => $file);
	my $pm = Parallel::ForkManager->new(4);
	for my $i (1..4) {
		$pm->start and next;
		### in child ###
		$Data->splice_data($i, 4);
		# do something with this portion
		# then save to a temporary unique file
		$Data->save("$file_$i");
		$pm->finish;
	}
	$pm->wait_all_children;
	# reload children files
	$Data->reload_children(glob "$file_*");

This method will splice the Data table into C<$total_parts> number of pieces, 
retaining the C<$current_part> piece. The other parts are discarded. This 
method is intended to be used when a program is forked into separate 
processes, allowing each child process to work on a subset of the original 
Data table. 

Two values are passed to the method. The first is the current part number, 
1-based. The second value is the total number of parts that the table 
should be divided, corresponding to the number of concurrent processes. 
One easy approach to forking is to use L<Parallel::ForkManager>. The 
above example shows how to fork into four concurrent processes.

Since each forked child process is separate from their parent process, 
their contents must be reloaded into the current Data object. The 
L<Parallel::ForkManager> documentation recommends going through a disk 
file intermediate. Therefore, write each child Data object to file using 
a unique name. Once all children have been reaped, they can be reloaded 
into the current Data object using the L</reload_children> method.

Remember that if you fork your script into child processes, any database 
connections must be re-opened; they are typically not clone safe. If you 
have an existing database connection by using the L</open_database> method, 
it should be automatically re-opened for you when you use the L</splice_data> 
method, but you will need to call L</open_database> again in the child 
process to obtain the new database object.

=item reload_children

Discards the current data table in memory and reloads two or more files 
written from forked children processes. Provide the name of the child 
files in the order you want them loaded. The files will be automatically 
deleted if successfully loaded. Returns the number of lines reloaded on 
success.

=back

=head2 File Functions

The Data table may be read in from a file or written out as a file. In 
all cases, it is a tab-delimited text file, whether as an ad hoc table 
or a specific bioinformatic format, e.g. BED, GFF, etc. Multiple common 
file formats are supported. Column headers are assumed, except in those 
cases where it is not, e.g. BED, GFF, etc. Metadata may be included as 
commented lines at the beginning of the file, prefixed with a C<#> symbol.
Reading and writing gzip compressed files is fully supported.

=over 4

=item load_file

  $Data->load_file($filename);

This will load a file into a new, empty Data table. This function is 
called automatically when a filename is provided to the L</new> function. 
The existence of the file is first checked (appending common missing 
extensions as necessary), metadata and column headers processed and/or 
generated from default settings, the content loaded into the table, and 
the structure verified. Error messages may be printed if the structure or 
format is inconsistent or doesn't match the expected format, e.g a file 
with a F<.bed> extension doesn't match the UCSC specification.
Pass the name of the filename.

=item taste_file

  my $flavor = $Data->taste_file($filename);
  # returns gff, bed, ucsc, or undef

Tastes, or checks, a file for a certain flavor, or known gene file formats. 
This is based on file extension, metadata headers, and/or file content 
in the first 10 lines or so. Returns a string based on the file format.
Values include gff, bed, ucsc, or undefined. Useful for determining if 
the file represents a known gene table format that lacks a defined file 
extension, e.g. UCSC formats.

=item save

=item write_file

  my $success = $Data->save;
  my $success = $Data->save('my_file.txt');
  my $success = $Data->save(filename => $file, gz => 1);
  print "file $success was saved!\n";

Pass the file name to be written. If no file name is passed, then 
the filename and path stored in the metadata are used, if present.

These methods will write the Data structure out to file. It will 
be first verified as to proper structure. Opened BED and GFF files 
are checked to see if their structure is maintained. If so, they 
are written in the same format; if not, they are written as regular 
tab-delimited text files. 

You may pass additional options.

=over 4

=item filename

Optionally pass a new filename. Required for new objects; previous 
opened files may be overwritten if a new name is not provided. If 
necessary, the file extension may be changed; for example, BED files 
that no longer match the defined format lose the .bed and gain a .txt 
extension. Compression may or add or strip .gz as appropriate. If 
a path is not provided, the current working directory is used.

=item gz

Boolean value to change the compression status of the output file. If 
overwriting an input file, the default is maintain the compression status, 
otherwise no compression. Pass a 0 for no compression, 1 for standard 
gzip compression, or 2 for block gzip (bgzip) compression for tabix 
compatibility.

=back

If the file save is successful, it will return the full path and 
name of the saved file, complete with any changes to the file extension.

=item summary_file

Write a separate file summarizing columns of data (mean values). 
The mean value of each column becomes a row value, and each column 
header becomes a row identifier (i.e. the table is transposed). The 
best use of this is to summarize the mean profile of windowed data 
collected across a feature. See the Bio::ToolBox scripts 
L<get_relative_data.pl> and L<get_binned_data.pl> as examples. 
For data from L<get_binned_data.pl> where the columns are expressed 
as percentile bins, the reported midpoint column is automatically 
converted based on a length of 1000 bp.

You may pass these options. They are optional.

=over 4

=item filename

Pass an optional new filename. The default is to take the basename 
and append "_summed" to it.

=item startcolumn

=item stopcolumn

Provide the starting and ending columns to summarize. The default 
start is the leftmost column without a recognized standard name. 
The default ending column is the last rightmost column. Indexes are 
0-based.

=item dataset

Pass a string that is the name of the dataset. This could be collected 
from the metadata, if present. This will become the name of the score 
column if defined.

=back

The name of the summarized column is either the provided dataset name, 
the defined basename in the metadata of the Data structure, or a generic 
name. If successful, it will return the name of the file saved.

=back

=head2 Verifying Datasets

When working with row Features and collecting scores, the dataset 
from which you are collecting must be verified prior to collection. 
This ensures that the proper database adaptor is available and loaded, 
and that the dataset is correctly specified (otherwise nothing would be 
collected). This verification is normally performed transparently when 
you call L<get_score|Bio::ToolBox::Data::Feature/get_score> or 
L<get_position_scores|Bio::ToolBox::Data::Feature/get_position_scores>.
However, datasets may be explicitly verified prior to calling the score 
methods. 

=over 4

=item verify_dataset

 my $dataset = $Data->verify_dataset($dataset, $database);

Pass the name of the dataset (GFF type or type:source) for a GFF3-based 
database, e.g. <Bio::DB::SeqFeature::Store>, or path and file name for a 
data file, e.g. Bam, BigWig, BigBed, or USeq file. If a separate database 
is being used, pass the name or opened database object as a second 
parameter. For more advance options, see 
L<Bio::ToolBox::db_helper/verify_or_request_feature_types>. 

The name of the verified dataset, with a prefix if necessary, is returned.

=back

=head2 Efficient Data Access

Most of the time we need to iterate over the Data table, one row 
at a time, collecting data or processing information. These methods 
simplify the process.

=over 4

=item iterate

    $Data->iterate( sub {
       my $row = shift;
       my $number = $row->value($index);
       my $log_number = log($number);
       $row->value($index, $log_number);
    } );

This method will process a code reference on every row in the data 
table. Pass a subroutine or code reference. The subroutine will 
receive the row as a L<Bio::ToolBox::Data::Feature> object. With this 
object, you can retrieve values, set values, and add new values. 

=item row_stream

This returns an C<Bio::ToolBox::Data::Iterator> object, which has one 
method, C<next_row()>. Call this method repeatedly until it returns 
C<undef> to work through each row of data.

Users of the C<Bio::DB> family of database adaptors may recognize the 
analogy to the C<seq_stream()> method.

=item next_row

  my $stream = $Data->row_stream;
  while (my $row = $stream->next_row) {
     # each $row is a Bio::ToolBox::Data::Feature object
     # representing the row in the data table
     my $value = $row->value($index);
     # do something with $value
  }

Called from a C<Bio::ToolBox::Data::Iterator> object, it returns a 
L<Bio::ToolBox::Data::Feature> row object. If SeqFeature objects are 
associated with the row, perhaps from a parsed input annotation file, 
then they are automatically associated with the row object. (Previous 
versions required separately calling the seqfeature() row method to 
perform this.)

=back

=head1 SEE ALSO

L<Bio::ToolBox::Data::Feature>, L<Bio::ToolBox::SeqFeature>, L<Bio::DB::Sam>,
L<Bio::DB::HTS>, L<Bio::DB::BigWig>, L<Bio::DB::BigBed>, L<Bio::DB::USeq>, 
L<Bio::DB::SeqFeature::Store>, L<Bio::Perl>

=cut

use strict;
use Carp qw(carp cluck croak confess);
use List::Util qw(sum0);
use base 'Bio::ToolBox::Data::core';
use Bio::ToolBox::db_helper qw(
	get_new_feature_list  
	get_new_genome_list
	get_db_feature
);
use Bio::ToolBox::utility qw(simplify_dataset_name);
use Module::Load;

1;


### Initialize

sub new {
	my $class = shift;
	my %args  = @_;
	
	# check for important arguments
	$args{features} ||= $args{feature} || 'gene';
	$args{stream} ||= $args{Stream} || 0;
	$args{file} ||= $args{in} || undef;
	$args{parse} ||= 0;
	$args{noheader} ||= 0;
	
	# check for stream
	if ($args{stream}) {
		$class = "Bio::ToolBox::Data::Stream";
		load($class);
		return $class->new(@_);
	}
	
	# initialize
	my $self = $class->SUPER::new();
	
	# prepare a new table based on the provided arguments
	if ($args{file} and $args{parse}) {
		# parse from file
		$args{subfeature} ||= '';
		unless ( $self->parse_table(\%args) ) {
			my $l = $self->load_file($args{file});
			return unless $l;
			if ($self->database =~ /^Parsed:(.+)$/ and $self->feature_type eq 'named') {
				# looks like the loaded file was from a previously parsed table
				# let's try this again
				# this may die if it doesn't work
				$args{file} = $1;
				$args{feature} = $self->feature;
				$self->parse_table(\%args); 
			}
		}
	}
	elsif ($args{file}) {
		# load from file
		unless ( $self->load_file($args{file}, $args{noheader}) ) {
			return;
		}
	}
	elsif (exists $args{db} and $args{features}) {
		# generate new list
		$self->feature($args{features});
		$self->database($args{db});
		$args{data} = $self;
		my $result;
		if ($args{features} eq 'genome') {
			$result = get_new_genome_list(%args);
		}
		else {
			$result = get_new_feature_list(%args);
		}
		unless ($result) {
			carp " Cannot generate new $args{features} list!";
			return;
		}
	}
	else {
		# a new empty structure
		
		# check to see if user provided column names
		$args{columns} ||= $args{datasets} || undef;
		if (defined $args{columns}) {
			 foreach my $c ( @{ $args{columns} } ) {
			 	$self->add_column($c);
			 }
			 $self->{feature} = $args{feature} if exists $args{feature};
		}
		
		# or possibly a specified format structure 
		elsif (exists $args{gff} and $args{gff}) {
			# use standard names for the number of columns indicated
			# we trust that the user knows the subtle difference between gff versions
			$self->add_gff_metadata($args{gff});
			unless ($self->extension =~ /g[tf]f/) {
				$self->{extension} = $args{gff} == 2.5 ? '.gtf' : 
					$args{gff} == 3 ? '.gff3' : '.gff';
			}
		}
		elsif (exists $args{bed} and $args{bed}) {
			# use standard names for the number of columns indicated
			unless ($args{bed} =~ /^\d{1,2}$/ and $args{bed} >= 3) {
				carp "bed parameter must be an integer 3-12!";
				return;
			}	
			$self->add_bed_metadata($args{bed});
			unless ($self->extension =~ /bed|peak/) {
				$self->{extension} = '.bed';
			}
		}
		elsif (exists $args{ucsc} and $args{ucsc}) {
			# a ucsc format such as refFlat, genePred, or genePredExt
			my $u = $self->add_ucsc_metadata($args{ucsc});
			unless ($u) {
				carp "unrecognized number of columns for ucsc format!";
				return;
			};
			unless ($self->extension =~ /ucsc|ref+lat|genepred/) {
				$self->{extension} = '.ucsc';
			}
		}
	}
	
	return $self;
}

sub duplicate {
	my $self = shift;
	
	# duplicate the data structure
	my $columns = $self->list_columns;
	my $Dupe = $self->new(
		'columns' => $columns,
	) or return;
	
	# copy the metadata
	for (my $i = 0; $i < $self->number_columns; $i++) {
		# column metadata
		my %md = $self->metadata($i);
		$Dupe->{$i} = \%md;
	}
	foreach (qw(feature program db bed gff ucsc vcf headers)) {
		# various keys
		$Dupe->{$_} = $self->{$_};
	}
	my @comments = $self->comments;
	push @{$Dupe->{comments}}, @comments;
	
	return $Dupe;
}

sub parse_table {
	my $self = shift;
	my $args = shift;
	my ($file, $feature, $subfeature, $simplify);
	if (ref $args) {
		$file = $args->{file} || '';
		$feature = $args->{feature} || '';
		$subfeature = $args->{subfeature} || '';
		$simplify = (exists $args->{simplify} and defined $args->{simplify}) ? 
			$args->{simplify} : 1; # default is to simplify
	}
	else {
		# no hash reference, assume just a file name
		$file = $args;
		undef $args;
		$feature = undef;
		$subfeature = '';
		$simplify = 1;
	}
	unless ($file) {
		carp "no annotation file provided to parse!";
		return;
	}
	
	# the file format determines the parser class
	my $flavor = $self->taste_file($file) or return;
	my $class = 'Bio::ToolBox::parser::' . $flavor;
	eval {load $class};
	if ($@) {
		carp "unable to load $class! cannot parse $flavor!";
		return;
	}
	
	# open parser
	my $parser = $class->new() or return;
	$parser->open_file($file) or return;
	my $typelist = $parser->typelist;
	
	# set feature based on the type list from the parser
	unless ($feature) {
		if ($typelist =~ /gene/i) {
			$feature = 'gene';
		}
		elsif ($typelist eq 'region') {
			$feature = 'region';
		}
		else {
			$feature = 'rna'; # generic RNA
		}
	}
	
	# set parser parameters
	$parser->simplify($simplify);
	if ($subfeature) {
		$parser->do_exon(1) if $subfeature =~ /exon/i;
		$parser->do_cds(1) if $subfeature =~ /cds/i;
		$parser->do_utr(1) if $subfeature =~ /utr|untranslated/i;
		$parser->do_codon(1) if $subfeature =~/codon/i;
	}
	if ($feature =~ /gene$/i) {
		$parser->do_gene(1);
	}
	else {
		$parser->do_gene(0);
	}
	my $mrna_check = 0;
	if (lc($feature) eq 'mrna' and $parser->typelist !~ /mrna/i and not $self->last_row) {
		# user requested mRNA for a new data file but it's not present in the type list
		# look for it the hard way by parsing CDS too - sigh
		load('Bio::ToolBox::GeneTools', 'is_coding');
		$parser->do_cds(1);
		$mrna_check = 1;
	}
	
	# parse the table
	$parser->parse_file or return;
	
	# store the SeqFeature objects
	if ($self->last_row > 0) {
		# we already have a table, presumably representing the features
		my $count = 0;
		$self->iterate( sub {
			my $row = shift;
			my $f = $parser->fetch($row->id);
			if ($f) {
				$self->store_seqfeature($row->row_index, $f);
				$count++;
			}
		} );
		unless ($count == $self->last_row) {
			die <<PARSEFAIL;
Not all features in the input file could be matched to a corresponding SeqFeature 
object in the annotation file $file.
Double check your input and annotation files. You can create a new table by just 
providing your annotation file.
PARSEFAIL
		}
	}
	else {
		# create a new table
		$self->add_column('Primary_ID');
		$self->add_column('Name');
		
		# check for chromosome exclude
		my $chr_exclude;
		if ($args) {
			$chr_exclude = $args->{chrskip} || undef;
		}
		
		# fill table with features
		while (my $f = $parser->next_top_feature) {
			if ($chr_exclude) {
				next if $f->seq_id =~ /$chr_exclude/i;
			}
			my $type = $f->type;
			if ($f->type =~ /$feature/i or ($mrna_check and is_coding($f)) ) {
				my $index = $self->add_row([ $f->primary_id, $f->display_name ]);
				$self->store_seqfeature($index, $f);
			}
		}
		unless ($self->last_row) {
			printf " Zero '%s' features found!\n Check your feature or try generic features like gene, mRNA, or transcript\n",
				$feature;
		}
		$self->database("Parsed:$file");
		$self->feature($feature);
		$self->add_comment("Chromosomes excluded: $chr_exclude") if $chr_exclude;
		
		# add input parsed file metadata
		$self->add_file_metadata($file);
		# but delete some stuff, just want basename
		undef $self->{extension};
		undef $self->{filename};
		undef $self->{path};
	}
	return 1;
}




### Column manipulation

sub column_values {
	my ($self, $column) = @_;
	return unless defined $column;
	return unless exists $self->{$column}{name};
	my @values = map {$self->value($_, $column)} (0 .. $self->last_row);
	return wantarray ? @values : \@values;
}

sub add_column {
	my ($self, $name) = @_;
	return unless $name;
	my $column = $self->{number_columns};
	
	# check for array of column data
	my $name_ref = ref $name;
	if ($name_ref eq 'ARRAY') {
		if ($self->last_row > 1) {
			# table has existing data beyond column headers
			if ($self->last_row == (scalar @$name - 1)) {
				# same number of elements, add it the table
				$self->{$column} = {
					'name'  => $name->[0],
					'index' => $column,    
				};
				for (my $r = 0; $r <= $self->last_row; $r++) {
					$self->{data_table}->[$r][$column] = $name->[$r];
				}
			}
			else {
				# different number of elements
				cluck "array has different number of elements than Data table!\n"; 
				return;
			}
		}
		else {
			# table has no existing data
			$self->{$column} = {
				'name'  => $name->[0],
				'index' => $column,    
			};
			for (my $i = 0; $i < scalar @$name; $i++) {
				$self->value($i, $column, $name->[$i]);
			}
			$self->{last_row} = scalar @$name - 1;
			$self->{headers} = 1; # boolean to indicate the table now has headers
		}
	}
	elsif ($name_ref eq 'Bio::DB::GFF::Typename') {
		# a Typename object that was selected from a SeqFeature::Store database
		$self->{$column} = {
			'name'      => $name->asString,
			'index'     => $column,
		};
		$self->{data_table}->[0][$column] = $name->asString;
	}
	elsif ($name_ref eq '') {
		# just a name
		$self->{$column} = {
			'name'      => $name,
			'index'     => $column,
		};
		$self->{data_table}->[0][$column] = $name;
	}
	else {
		cluck "unrecognized reference '$name_ref'! pass a scalar value or array reference";
		return;
	}
	
	$self->{number_columns}++;
	delete $self->{column_indices} if exists $self->{column_indices};
	if ($self->gff or $self->bed or $self->ucsc or $self->vcf) {
		# check if we maintain integrity, at least insofar what we test
		$self->verify(1); # silence so user doesn't get these messages
	}
	return $column;
}

sub copy_column {
	my $self = shift;
	my $index = shift;
	return unless defined $index;
	my $data = $self->column_values($index);
	my $new_index = $self->add_column($data);
	$self->copy_metadata($index, $new_index);
	return $new_index;
}



### Rows and Data access

sub add_row {
	my $self = shift;
	my @row_data;
	if ($_[0] and ref $_[0] eq 'ARRAY') {
		@row_data = @{ $_[0] };
	}
	elsif ($_[0] and ref $_[0] eq 'Bio::ToolBox::Data::Feature') {
		@row_data = $_[0]->row_values;
	}
	elsif ($_[0] and $_[0] =~ /\t/) {
		@row_data = split /\t/, $_[0];
	}
	else {
		@row_data = map {'.'} (1 .. $self->{number_columns});
	}
	if (scalar @row_data > $self->{number_columns}) {
		cluck "row added has more elements than table columns! truncating row elements\n"; 
		splice @row_data, 0, $self->{number_columns};
	}
	until (scalar @row_data == $self->{number_columns}) {
		push @row_data, '.';
	}
	my $row_index = $self->{last_row} + 1;
	$self->{data_table}->[$row_index] = \@row_data;
	$self->{last_row}++;
	return $row_index;
}

sub delete_row {
	my $self = shift;
	my @deleted = sort {$b <=> $a} @_;
	while (@deleted) {
		my $d = shift @deleted;
		splice( @{ $self->{data_table} }, $d, 1);
		$self->{last_row}--;
		if (exists $self->{SeqFeatureObjects}) {
			splice( @{ $self->{SeqFeatureObjects} }, $d, 1);
		}
	}
	return 1;
}

sub row_values {
	my ($self, $row)  = @_;
	my @data = @{ $self->{data_table}->[$row] };
	return wantarray ? @data : \@data;
}

sub value {
	my ($self, $row, $column, $value) = @_;
	return unless (defined $row and defined $column);
	if (defined $value) {
		$self->{data_table}->[$row][$column] = $value;
	}
	return $self->{data_table}->[$row][$column];
}

sub row_stream {
	my $self = shift;
	return Bio::ToolBox::Data::Iterator->new($self);
}

sub iterate {
	my $self = shift;
	my $code = shift;
	unless (ref $code eq 'CODE') {
		confess "iterate_function() method requires a code reference!";
	}
	my $stream = $self->row_stream;
	while (my $row = $stream->next_row) {
		&$code($row);
	}
	return 1;
}


#### Stored SeqFeature manipulation

sub store_seqfeature {
	my ($self, $row_i, $seqfeature) = @_;
	unless (defined $row_i and ref($seqfeature)) {
		confess "must provide a row index and SeqFeature object!";
	}
	confess "invalid row index" unless ($row_i <= $self->last_row);
	$self->{SeqFeatureObjects} ||= [];
	$self->{SeqFeatureObjects}->[$row_i] = $seqfeature;
	return 1;
}

sub delete_seqfeature {
	my ($self, $row_i) = @_;
	confess "invalid row index" unless ($row_i <= $self->last_row);
	return unless $self->{SeqFeatureObjects};
	undef $self->{SeqFeatureObjects}->[$row_i];
}

sub collapse_gene_transcripts {
	my $self = shift;
	unless ($self->feature_type eq 'named') {
		carp "Table does not contain named features!";
		return;
	}
	
	# load module
	my $class = "Bio::ToolBox::GeneTools";
	eval {load $class, qw(collapse_transcripts)};
	if ($@) {
		carp "unable to load $class! cannot collapse transcripts!";
		return;
	}
	
	# collapse the transcripts
	my $success = 0;
	if (exists $self->{SeqFeatureObjects}) {
		# we should have stored SeqFeature objects, probably from parsed table
		for (my $i = 1; $i <= $self->last_row; $i++) {
			my $feature = $self->{SeqFeatureObjects}->[$i] or next;
			my $collSeqFeat = collapse_transcripts($feature) or next;
			$success += $self->store_seqfeature($i, $collSeqFeat);
		}
	}
	else {
		# no stored SeqFeature objects, probably names pointing to a database
		# we will have to fetch the feature from a database
		my $db = $self->open_meta_database(1) or  # force open a new db connection
			confess "No SeqFeature objects stored and no database connection!";
		my $name_i = $self->name_column;
		my $id_i = $self->id_column;
		my $type_i = $self->type_column;
		for (my $i = 1; $i <= $self->last_row; $i++) {
			my $feature = get_db_feature(
				db    => $db,
				name  => $self->value($i, $name_i) || undef,
				type  => $self->value($i, $type_i) || undef,
				id    => $self->value($i, $id_i) || undef,
			) or next;
			my $collSeqFeat = collapse_transcripts($feature) or next;
			$success += $self->store_seqfeature($i, $collSeqFeat);
		}
	}
	
	return $success;
}

sub add_transcript_length {
	my $self = shift;
	my $subfeature = shift || 'exon';
	unless (exists $self->{SeqFeatureObjects}) {
		carp "no SeqFeature objects stored for collapsing!";
		return;
	}
	
	# load module
	eval {load "Bio::ToolBox::GeneTools", qw(get_transcript_length get_transcript_cds_length
		get_transcript_5p_utr_length get_transcript_3p_utr_length)};
	if ($@) {
		carp "unable to load Bio::ToolBox::GeneTools! cannot collapse transcripts!";
		return;
	}
	
	# determine name and calculation method
	my $length_calculator;
	my $length_name;
	if ($subfeature eq 'exon') {
		$length_calculator = \&get_transcript_length;
		$length_name= 'Merged_Transcript_Length';
	}
	elsif ($subfeature eq 'cds') {
		$length_calculator = \&get_transcript_cds_length;
		$length_name= 'Transcript_CDS_Length';
	}
	elsif ($subfeature eq '5p_utr') {
		$length_calculator = \&get_transcript_5p_utr_length;
		$length_name= 'Transcript_5p_UTR_Length';
	}
	elsif ($subfeature eq '3p_utr') {
		$length_calculator = \&get_transcript_3p_utr_length;
		$length_name= 'Transcript_3p_UTR_Length';
	}
	else {
		carp "unrecognized subfeature type '$subfeature'! No length calculated";
		return;
	}
	
	# add new column and calculate
	my $length_i = $self->add_column($length_name);
	if (exists $self->{SeqFeatureObjects}) {
		# we should have stored SeqFeature objects, probably from parsed table
		for (my $i = 1; $i <= $self->last_row; $i++) {
			my $feature = $self->{SeqFeatureObjects}->[$i] or next;
			my $length = &$length_calculator($feature);
			$self->{data_table}->[$i][$length_i] = $length || $feature->length;
		}
	}
	else {
		# no stored SeqFeature objects, probably names pointing to a database
		# we will have to fetch the feature from a database
		my $db = $self->open_meta_database(1) or  # force open a new db connection
			confess "No SeqFeature objects stored and no database connection!";
		my $name_i = $self->name_column;
		my $id_i = $self->id_column;
		my $type_i = $self->type_column;
		for (my $i = 1; $i <= $self->last_row; $i++) {
			my $feature = get_db_feature(
				db    => $db,
				name  => $self->value($i, $name_i) || undef,
				type  => $self->value($i, $type_i) || undef,
				id    => $self->value($i, $id_i) || undef,
			) or next;
			my $length = &$length_calculator($feature);
			$self->{data_table}->[$i][$length_i] = $length || $feature->length;
			$self->store_seqfeature($i, $feature);
				# to store or not to store? May explode memory, but could save from 
				# expensive db calls later
		}
	}
	
	return $length_i;
}



### Data structure manipulation

sub sort_data {
	my $self = shift;
	my $index = shift;
	my $direction = shift || 'i';
	
	# confirm options
	return unless exists $self->{$index}{name};
	unless ($direction =~ /^[id]/i) {
		carp "unrecognized sort order '$direction'! Must be i or d";
		return;
	}
	
	# Sample the dataset values
	# this will be used to guess the sort method, below
	my $example; # an example of the dataset
	foreach (my $i = 1; $i <= $self->last_row; $i++) {
		# we want to avoid null values, so keep trying
		# null being . or any variation of N/A, NaN, inf
		my $v = $self->value($i, $index);
		if (defined $v and $v !~ /^(?:\.|n\/?a|nan|\-?inf)$/i) {
			# a non-null value, take it
			$example = $v;
			last;
		} 
	}
	
	# Determine sort method, either numerical or alphabetical
	my $sortmethod; 
	if ($example =~ /[a-z]/i) { 
		# there are detectable letters
		$sortmethod = 'ascii';
	} 
	elsif ($example =~ /^\-?\d+\.?\d*$/) {
		# there are only digits, allowing for minus sign and a decimal point
		# I don't think this allows for exponents, though
		$sortmethod = 'numeric';
	} 
	else { 
		# unable to determine (probably alphanumeric), sort asciibetical
		$sortmethod = 'ascii';
	}
	
	# Re-order the datasets
	# Directly sorting the @data array is proving difficult. It keeps giving me
	# a segmentation fault. So I'm using a different approach by copying the 
	# @data_table into a temporary hash.
		# put data_table array into a temporary hash
		# the hash key will the be dataset value, 
		# the hash value will be the reference the row data
	my %datahash;
	
	# reorder numerically
	if ($sortmethod eq 'numeric') {
		for my $row (1..$self->last_row) {
			my $value = $self->value($row, $index); 
			
			# check to see whether this value exists or not
			while (exists $datahash{$value}) {
				# add a really small number to bump it up and make it unique
				# this, of course, presumes that none of the dataset values
				# are really this small - this may be an entirely bad 
				# assumption!!!!! I suppose we could somehow calculate an 
				# appropriate value.... nah.
				# don't worry, we're only modifying the value used for sorting,
				# not the actual value
				$value += 0.00000001; 
			}
			# store the row data reference
			$datahash{$value} = $self->{data_table}->[$row]; 
		}
		
		# re-fill the array based on the sort direction
		if ($direction =~ /^i/i) { 
			# increasing sort
			my $i = 1; # keep track of the row, skip the header
			foreach (sort {$a <=> $b} keys %datahash) {
				# put back the reference to the anonymous array of row data
				$self->{data_table}->[$i] = $datahash{$_};
				$i++; # increment for next row
			}
		} 
		else { 
			# decreasing sort
			my $i = 1; # keep track of the row, skip the header
			foreach (sort {$b <=> $a} keys %datahash) {
				# put back the reference to the anonymous array of row data
				$self->{data_table}->[$i] = $datahash{$_};
				$i++; # increment for next row
			}
		}
		
		# summary prompt
		printf " Data table sorted numerically by the contents of %s\n",
			$self->name($index);
	} 
	
	# reorder asciibetically
	elsif ($sortmethod eq 'ascii') {
		for my $row (1..$self->last_row) {
			# get the value to sort by
			my $value = $self->value($row, $index); 
			if (exists $datahash{$value}) { 
				# not unique
				my $n = 1;
				my $lookup = $value . sprintf("03%d", $n);
				# we'll try to make a unique value by appending 
				# a number to the original value
				while (exists $datahash{$lookup}) {
					# keep bumping up the number till it's unique
					$n++;
					$lookup = $value . sprintf("03%d", $n);
				}
				$datahash{$lookup} = $self->{data_table}->[$row];
			} 
			else {
				# unique
				$datahash{$value} = $self->{data_table}->[$row];
			}
		}
		
		# re-fill the array based on the sort direction
		if ($direction eq 'i' or $direction eq 'I') { 
			# increasing
			my $i = 1; # keep track of the row
			foreach (sort {$a cmp $b} keys %datahash) {
				# put back the reference to the anonymous array of row data
				$self->{data_table}->[$i] = $datahash{$_};
				$i++; # increment for next row
			}
		} 
		elsif ($direction eq 'd' or $direction eq 'D') { 
			# decreasing
			my $i = 1; # keep track of the row
			foreach (sort {$b cmp $a} keys %datahash) {
				# put back the reference to the anonymous array of row data
				$self->{data_table}->[$i] = $datahash{$_};
				$i++; # increment for next row
			}
		}
		
		# summary prompt
		printf " Data table sorted asciibetically by the contents of '%s'\n",
			$self->name($index);
	}
	
	return 1;
}

sub gsort_data {
	my $self = shift;
	
	# identify indices
	unless ($self->feature_type eq 'coordinate') {
		carp "no chromosome and start/position columns to sort!\n";
		return;
	}
	my $chromo_i = $self->chromo_column;
	my $start_i  = $self->start_column;
	
	# Load the data into a temporary hash
	# The datalines will be put into a hash of hashes: The first key will be 
	# the chromosome name, the second hash will be the start value.
	# 
	# To deal with some chromosomes that don't have numbers (e.g. chrM), we'll
	# use two separate hashes: one is for numbers, the other for strings
	# when it comes time to sort, we'll put the numbers first, then strings
	
	my %num_datahash;
	my %str_datahash;
	for my $row (1 .. $self->last_row) { 
		
		my $startvalue = $self->value($row, $start_i);
		
		# put the dataline into the appropriate temporary hash
		if ($self->value($row, $chromo_i) =~ /^(?:chr)?(\d+)$/) {
			# dealing with a numeric chromosome name
			# restricting to either chr2 or just 2 but not 2-micron
			my $chromovalue = $1;
			while (exists $num_datahash{$chromovalue}{$startvalue}) { 
				# if another item already exists at this location
				# add a really small number to bump it up and make it unique
				$startvalue += 0.001; 
			}
			$num_datahash{$chromovalue}{$startvalue} = $self->{data_table}->[$row];
		} 
		else {
			# dealing with a non-numeric chromosome name
			my $chromovalue = $self->value($row, $chromo_i);
			# use the entire chromosome name as key
			while (exists $str_datahash{$chromovalue}{$startvalue}) { 
				# if another item already exists at this location
				# add a really small number to bump it up and make it unique
				$startvalue += 0.001; 
			}
			$str_datahash{$chromovalue}{$startvalue} = $self->{data_table}->[$row];
		}
	}
	
	
	# Now re-load the data array with sorted data
	# put the numeric chromosome data back first
	my $i = 1; # keep track of the row
	foreach my $chromovalue (sort {$a <=> $b} keys %num_datahash) {
		# first, numeric sort on increasing chromosome number
		foreach my $startvalue (
			sort {$a <=> $b} keys %{ $num_datahash{$chromovalue} } 
		) {
			# second, numeric sort on increasing position value
			$self->{data_table}->[$i] = $num_datahash{$chromovalue}{$startvalue};
			$i++; # increment for next row
		}
	}
	# next put the string chromosome data back
	foreach my $chromovalue (sort {$a cmp $b} keys %str_datahash) {
		# first, ascii sort on increasing chromosome name
		foreach my $startvalue (
			sort {$a <=> $b} keys %{ $str_datahash{$chromovalue} } 
		) {
			# second, numeric sort on increasing position value
			$self->{data_table}->[$i] = $str_datahash{$chromovalue}{$startvalue};
			$i++; # increment for next row
		}
	}
	
	return 1;
}

sub splice_data {
	my ($self, $part, $total_parts) = @_;
	
	unless ($part and $total_parts) {
		confess "ordinal part and total number of parts not passed\n";
	}
	my $part_length = int($self->last_row / $total_parts);
	
	# check for SeqFeatureObjects array
	if (exists $self->{SeqFeatureObjects}) {
		# it needs to be the same length as the data table, it should be
		while (scalar @{$self->{SeqFeatureObjects}} < scalar @{$self->{data_table}}) {
			push @{$self->{SeqFeatureObjects}}, undef;
		}
	}
	
	# splicing based on which part we do 
	if ($part == 1) {
		# remove all but the first part
		splice( 
			@{$self->{'data_table'}}, 
			$part_length + 1 
		);
		if (exists $self->{SeqFeatureObjects}) {
			splice( 
				@{$self->{SeqFeatureObjects}}, 
				$part_length + 1 
			);
		}
	}
	elsif ($part == $total_parts) {
		# remove all but the last part
		splice( 
			@{$self->{'data_table'}}, 
			1,
			$part_length * ($total_parts - 1) 
		);
		if (exists $self->{SeqFeatureObjects}) {
			splice( 
				@{$self->{SeqFeatureObjects}}, 
				1,
				$part_length * ($total_parts - 1) 
			);
		}
	}
	else {
		# splicing in the middle requires two rounds
		
		# remove the last parts
		splice( 
			@{$self->{'data_table'}}, 
			($part * $part_length) + 1
		);
		
		# remove the first parts
		splice( 
			@{$self->{'data_table'}}, 
			1,
			$part_length * ($part - 1) 
		);
		
		if (exists $self->{SeqFeatureObjects}) {
			splice( 
				@{$self->{SeqFeatureObjects}}, 
				($part * $part_length) + 1
			);
			splice( 
				@{$self->{SeqFeatureObjects}}, 
				1,
				$part_length * ($part - 1) 
			);
		}
	}
	
	# update last row metadata
	$self->{'last_row'} = scalar(@{$self->{'data_table'}}) - 1;
	
	# re-open a new un-cached database connection
	if (exists $self->{db_connection}) {
		delete $self->{db_connection};
	}
	return 1;
}



### File functions

sub reload_children {
	my $self = shift;
	my @files = @_;
	return unless @files;
	
	# prepare Stream
	my $class = "Bio::ToolBox::Data::Stream";
	eval {load $class};
	if ($@) {
		carp "unable to load $class! can't reload children!";
		return;
	}
	
	# open first stream
	my $first = shift @files;
	my $Stream = $class->new(in => $first);
	unless ($Stream) {
		carp "unable to load first child file $first";
		return;
	}
	
	# destroy current data table and metadata
	$self->{data_table} = [];
	for (my $i = 0; $i < $self->number_columns; $i++) {
		delete $self->{$i};
	}
	
	# copy the metadata
	foreach (qw(program feature db bed gff ucsc headers number_columns last_row)) {
		# various keys
		$self->{$_} = $Stream->{$_};
	}
	for (my $i = 0; $i < $Stream->number_columns; $i++) {
		# column metadata
		my %md = $Stream->metadata($i);
		$self->{$i} = \%md;
	}
	my @comments = $Stream->comments;
	push @{$self->{other}}, @comments;
	
	# first row column headers
	$self->{data_table}->[0] = [ @{ $Stream->{data_table}->[0] } ];
	
	# load the data
	while (my $row = $Stream->next_row) {
		$self->add_row($row);
	}
	$Stream->close_fh;
	
	# load remaining files
	foreach my $file (@files) {
		my $Stream = $class->new(in => $file);
		if ($Stream->number_columns != $self->number_columns) {
			confess "fatal error: child file $file has a different number of columns!";
		}
		while (my $row = $Stream->next_row) {
			my $a = $row->row_values;
			$self->add_row($a);
		}
		$Stream->close_fh;
	}
	$self->verify;
	
	# clean up
	unlink($first, @files);
	return $self->last_row;
}




### Export summary data file
sub summary_file {
	my $self = shift;
	
	# Collect passed arguments
	my %args = @_; 
	
	# parameters
	# either one or more datasets can be summarized
	my $outfile = $args{'filename'} || undef;
	my @datasets;
	if ($args{dataset} and ref $args{dataset} eq 'ARRAY') {
		@datasets = @{ $args{dataset} };
	}
	elsif ($args{dataset} and ref $args{dataset} eq 'SCALAR') {
		push @datasets, $args{dataset};
	}
	my @startcolumns;
	if ($args{startcolumn} and ref $args{startcolumn} eq 'ARRAY') {
		@startcolumns = @{ $args{startcolumn} };
	}
	elsif ($args{startcolumn} and ref $args{startcolumn} eq 'SCALAR') {
		push @startcolumns, $args{startcolumn};
	}
	my @endcolumns;
	$args{endcolumn} ||= $args{stopcolumn};
	if ($args{endcolumn} and ref $args{endcolumn} eq 'ARRAY') {
		@endcolumns = @{ $args{endcolumn} };
	}
	elsif ($args{endcolumn} and ref $args{endcolumn} eq 'SCALAR') {
		push @endcolumns, $args{endcolumn};
	}
	
	
	# Check required values
	unless ($self->verify) {
		cluck "bad data structure!";
		return;
	}
	unless (defined $outfile) {
		if ($self->basename) {
			# use the opened file's filename if it exists
			# prepend the path if it exists
			# the extension will be added later
			$outfile = $self->path . $self->basename;
		}
		else {
			cluck "no filename passed to write_summary_data!\n";
			return;
		}
	}
	
	# Identify possible dataset columns
	my %possibles;
	my %skip = map {$_ => 1} qw (systematicname name id alias aliases type class 
			geneclass chromosome chromo seq_id seqid start stop end gene strand 
			length primary_id merged_transcript_length transcript_cds_length 
			transcript_5p_utr_length transcript_3p_utr_length);
	# walk through the dataset names
	$possibles{unknown} = [];
	for (my $i = 0; $i < $self->number_columns; $i++) {
		if (not exists $skip{ lc $self->{$i}{'name'} }) {
			my $d = $self->metadata($i, 'dataset') || undef;
			if (defined $d) {
				# we have what appears to be a dataset column
				$possibles{$d} ||= [];
				push @{$possibles{$d}}, $i;
			}
			else {
				# still an unknown possibility
				push @{$possibles{unknown}}, $i;
			}
		}
	}
	
	# check datasets
	unless (@datasets) {
		if (scalar keys %possibles > 1) {
			# we will always have the unknown category, so anything more than one 
			# means we found legitimate dataset columns
			delete $possibles{unknown};
		}
		@datasets = sort {$a cmp $b} keys %possibles;
	}
	
	# check starts
	if (scalar @startcolumns != scalar @datasets) {
		@startcolumns = (); # ignore what we were given?
		foreach my $d (@datasets) {
			# take the first column with this dataset
			push @startcolumns, $possibles{$d}->[0];
		}
	}
	
	# check stops
	if (scalar @endcolumns != scalar @datasets) {
		@endcolumns = (); # ignore what we were given?
		foreach my $d (@datasets) {
			# take the last column with this dataset
			push @endcolumns, $possibles{$d}->[-1];
		}
	}
	
	
	# Prepare Data object to store the summed data
	my $summed_data = $self->new(
		feature => 'averaged_windows', 
		columns => ['Window','Midpoint'],
	);

	# Go through each dataset
	foreach my $d (0 .. $#datasets) {
		
		# Prepare score column name
		my $data_name = simplify_dataset_name($datasets[$d]);
		
		# add column
		my $i = $summed_data->add_column($data_name);
		$summed_data->metadata($i, 'dataset', $datasets[$d]);
		
		# tag for remembering we're working with percentile bins
		my $do_percentile = 0;
		
		# remember the row
		my $row = 1;
		
		# Collect summarized data
		for (
			my $column = $startcolumns[$d];
			$column <= $endcolumns[$d];
			$column++
		) { 
		
			# determine the midpoint position of the window
			# this assumes the column metadata has start and stop
			my $midpoint = int(sum0($self->metadata($column, 'start'), 
				$self->metadata($column, 'stop')) / 2); 
		
			# convert midpoint to fraction of 1000 for plotting if necessary
			if (substr($self->name($column), -1) eq '%') {
				$midpoint *= 10; # midpoint * 0.01 * 1000 bp
				$do_percentile++;
			}
			if ($do_percentile and substr($self->name($column), -2) eq 'bp') {
				# working on the extension after the percentile bins
				$midpoint += 1000;
			}
		
			# collect the values in the column
			my @values;
			for my $row (1..$self->last_row) {
				my $v = $self->value($row, $column);
				push @values, $v eq '.' ? 0 : $v;  # treat nulls as zero
			}
		
			# adjust if log value
			my $log = $self->metadata($column, 'log2') || 0;
			if ($log) {
				@values = map { 2 ** $_ } @values;
			}
		
			# determine mean value
			my $window_mean = sum0(@values) / scalar(@values);
			if ($log) { 
				$window_mean = log($window_mean) / log(2);
			}
		
			# push to summed output
			if ($d == 0) {
				# this is the first dataset, so we need to add a row
				$summed_data->add_row( [ $self->{$column}{'name'}, $midpoint, $window_mean ] );
			}
			else {
				# we're summarizing multiple datasets, we already have name midpoint
				# first do sanity check
				if ($summed_data->value($row, 1) != $midpoint) {
					carp("unable to summarize multiple datasets with nonequal columns of data!");
					return;
				}
				$summed_data->value($row, $i, $window_mean);
			}
			$row++;
		}
	}
	
	
	
	# Write summed data
	$outfile =~ s/\.txt(\.gz)?$//i; # strip any .txt or .gz extensions if present
	my $written_file = $summed_data->write_file(
		'filename'  => $outfile . '_summary.txt',
		'gz'        => 0,
	);
	return $written_file;
}





####################################################

package Bio::ToolBox::Data::Iterator;
use Bio::ToolBox::Data::Feature;
use Carp;

sub new {
	my ($class, $data) = @_;
	my %iterator = (
		'index'     => 1,
		'data'      => $data,
	);
	return bless \%iterator, $class;
}

sub next_row {
	my $self = shift;
	return if $self->{'index'} > $self->{data}->{last_row}; # no more
	my $i = $self->{'index'};
	$self->{'index'}++;
	my @options = (
		'data'      => $self->{data},
		'index'     => $i,
	);
	if (exists $self->{data}->{SeqFeatureObjects}) {
		push @options, 'feature', $self->{data}->{SeqFeatureObjects}->[$i]
			if defined $self->{data}->{SeqFeatureObjects}->[$i];
	}
	return Bio::ToolBox::Data::Feature->new(@options);	
}

sub row_index {
	my $self = shift;
	carp "row_index is a read only method" if @_;
	return $self->{'index'};
}



####################################################

__END__

=head1 AUTHOR

 Timothy J. Parnell, PhD
 Dept of Oncological Sciences
 Huntsman Cancer Institute
 University of Utah
 Salt Lake City, UT, 84112

This package is free software; you can redistribute it and/or modify
it under the terms of the Artistic License 2.0.  <|MERGE_RESOLUTION|>--- conflicted
+++ resolved
@@ -1,9 +1,5 @@
 package Bio::ToolBox::Data;
-<<<<<<< HEAD
 our $VERSION = '1.70';
-=======
-our $VERSION = '1.67';
->>>>>>> a7bd4bc5
 
 =head1 NAME
 
