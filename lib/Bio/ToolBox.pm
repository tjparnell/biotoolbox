package Bio::ToolBox;

<<<<<<< HEAD
our $VERSION = '1.50';
=======
our $VERSION = '1.45';
>>>>>>> 9b5ae9b7

1;

=head1 NAME

Bio::ToolBox - Tools for querying and analysis of genomic data

=head1 DESCRIPTION

These libraries provide a useful interface for working with 
bioinformatic data. Many bioinformatic data analysis revolves 
around working with tables of information, including lists of 
genomic annotation (genes, promoters, etc.) or defined regions 
of interest (epigenetic enrichment, transcription factor binding 
sites, etc.). This library works with these tables and provides 
a set of common tools for working with them.

=over 4

=item * Opening and saving common tab-delimited text formats

=item * Support for BED, GFF, VCF, narrowPeak files

=item * Scoring intervals with datasets from microarray and sequencing

=item * ChIPSeq, RNASeq, microarray expression

=item * Support for Bam, BigWig, BigBed, wig, and USeq data formats

=item * Intersection with other known annotation

=item * Works with any genomic annotation in GTF, GFF3, and UCSC formats

=back

The libraries provide a unified and integrated approach to analyses. 
In many cases, they provide an abstraction layer over a variety of 
different specialized BioPerl and related modules. Instead of 
writing numerous scripts specialized for each data format (wig, 
bigWig, Bam), one script can now work with any data format. 

In many cases, working with genomic annotation in databases assumes 
the use of Bio::DB::SeqFeature::Store formatted databases, available 
with a number of different backend support, including SQLite, MySQL, 
and others. 

=head1 SCRIPTS

The Bio::ToolBox comes complete with an entire suite of high 
quality scripts ready for a wide variety of analyses. 

=over 4

=item * Preparation of databases from public annotation sources

=item * Annotated feature collection and selection

=item * Data collection and scoring

=item * File format manipulation and conversion

=item * Some low-level processing of raw data

=item * Simple analysis and graphing of collected data

=back

=head1 LIBRARIES

The libraries and modules are available to extend existing 
scripts or to write your own. 

The primary module, which provides a convenient 
object-oriented interface for working with data files and 
collecting data. It is the one most users will want to work with.

The remaining modules are support and general modules. They 
are collections of exportable subroutines without a convenient 
object-oriented interface. 

=over 4

=item Bio::ToolBox::Data

This is the primary library module for working with a table of data, 
either generated as a new list from a database of annotation, or 
opened from a tab-delimited text file, for example a BED file of 
regions. Columns and rows of data may be added, deleted, or manipulated 
with ease. 

Additionally, genomic data may be collected from a wide variety of 
sources using the information in the data table. For example, scoring 
microarray or sequencing data for each interval listed in the data 
table.

This module uses an object-oriented interface. Many of the methods 
will be familiar to users of BioPerl, from which this module draws 
heavily.

=item Bio::ToolBox::Data::Feature

This is the object class for working with individual rows in a table 
of data. It provides a number of conventions for working with the rows 
in a standard fashion, for example returning the start column value  
regardless of which column it is or whether the table is bed or gff or 
an arbitrary text file. A number of convenience methods are present for 
collecting data from data files. This module is not used directly by the 
user, but its objects are returned when using Bio::ToolBox::Data.

=item Bio::ToolBox::db_helper

This helper library interacts with databases, including a variety of 
BioPerl-style Bio::DB::* databases such as SeqFeature::Store, Bam, 
BigWig, BigBed, BigWigSet, and USeq. In most cases, unless specifically 
stated otherwise, most database functions assume the use of 
Bio::DB::SeqFeature::Store databases, particularly with regards to 
genomic annotation. The functions are fairly well abstracted, and the 
library will take care of handling the database specifics appropriately.

=item Bio::ToolBox::big_helper

This helper library takes care of converting text versions of wiggle, 
bedGraph, and Bed file formats into UCSC BigWig and BigBed formats.

=back

=head1 EXAMPLE

The following is a simplified example of using the library to create 
a data collection script using an input file of gene identifiers 
(from a database) or a BED file of coordinates. The dataset could be 
a Bam, BigBed, BigWig, or USeq file of genomic data.

  
  use Bio::ToolBox::Data;
  
  my $file = $ARGV[0];
  my $dataset = $ARGV[1];
  unless ($file and $dataset) {
      die "usage: $0 <input_file> <dataset_file>\n";
  }
  
  ### Open a pre-existing file
  my $Data = Bio::ToolBox::Data->new(
        file    => $file,
  );
  
  ### Add new dataset column and metadata
  my $index = $Data->add_column('Data');
  $Data->metadata($index, 'dataset', $dataset);
  $Data->metadata($index, 'method', 'mean');
  $Data->metadata($index, 'stranded', 'sense');
  
  ### Iterate through the Data structure one row at a time
  my $stream = $Data->row_stream;
  while (my $row = $stream->next_row) {
  	  my $value = $row->get_score(
  	      dataset   => $dataset,
  	      method    => 'mean',
  	      stranded  => 'sense',
  	  );
  	  $row->value($index, $value);
  }
  
  ### write the data to file
  my $success = $Data->write_file();
  print "wrote file $success\n"; # file extension will be automatically changed 
  

The example illustrates the simplicity of opening an input file, automatically 
identifying the file format and necessary columns for establishing genomic 
intervals, automatically handling the genomic dataset file from which to 
collect the data, iterating through the table, collecting the score for each 
genomic interval from the dataset, and writing the changed table to a new 
file. Since the input format (BED file) is no longer proper, it will 
automatically change the extension and write a text file complete with metadata.

The script could easily be modified to add or alter functionality. For 
example, use a different method of combining scores for each interval, or 
restricting scoring to a fraction of the defined interval. For a fully-featured 
version of this data collection script, see the BioToolBox script B<get_datasets.pl>.

=head1 REPOSITORY

Source code for the Bio::ToolBox package is maintained at 
L<https://github.com/tjparnell/biotoolbox/>. 

Bugs and issues should be submitted at L<https://github.com/tjparnell/biotoolbox/issues>.

=head1 AUTHOR

 Timothy J. Parnell, PhD
 Dept of Oncological Sciences
 Huntsman Cancer Institute
 University of Utah
 Salt Lake City, UT, 84112

=head1 LICENSE

This package is free software; you can redistribute it and/or modify
it under the terms of the Artistic License 2.0. <|MERGE_RESOLUTION|>--- conflicted
+++ resolved
@@ -1,10 +1,6 @@
 package Bio::ToolBox;
 
-<<<<<<< HEAD
 our $VERSION = '1.50';
-=======
-our $VERSION = '1.45';
->>>>>>> 9b5ae9b7
 
 1;
 
